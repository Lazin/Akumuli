#include "compression.h"
#include "perftest_tools.h"

#include <iostream>
#include <cstdlib>
#include <algorithm>
#include <zlib.h>
#include <cstring>

using namespace Akumuli;

//! Generate time-series from random walk
struct RandomWalk {
    std::random_device                  randdev;
    std::mt19937                        generator;
    std::normal_distribution<double>    distribution;
    size_t                              N;
    std::vector<double>                 values;

    RandomWalk(double start, double mean, double stddev, size_t N)
        : generator(randdev())
        , distribution(mean, stddev)
        , N(N)
    {
        values.resize(N, start);
    }

    double generate(aku_ParamId id) {
<<<<<<< HEAD
        values.at(id) += (float)rand()/(float)RAND_MAX;//distribution(generator);
        return values.at(id);
=======
        values.at(id) += distribution(generator);
        return (int)values.at(id);
>>>>>>> 5afead7b
    }

    void add_anomaly(aku_ParamId id, double value) {
        values.at(id) += value;
    }
};

int main(int argc, char** argv) {
    const uint64_t N_TIMESTAMPS = 1000;
    const uint64_t N_PARAMS = 100;
    UncompressedChunk header;
    std::cout << "Testing timestamp sequence" << std::endl;
    int c = 100;
    std::vector<aku_ParamId> ids;
    for (uint64_t id = 0; id < N_PARAMS; id++) { ids.push_back(id); }
    RandomWalk rwalk(10.0, 0.0, 0.01, N_PARAMS);
    for (uint64_t id = 0; id < N_PARAMS; id++) {
        for (uint64_t ts = 0; ts < N_TIMESTAMPS; ts++) {
            header.paramids.push_back(ids[id]);
            int k = rand() % 2;
            if (k) {
                c++;
            } else if (c > 0) {
                c--;
            }
            header.timestamps.push_back((ts + c) << 8);
            header.values.push_back(rwalk.generate(0));
        }
    }

    ByteVector out;
    out.resize(N_PARAMS*N_TIMESTAMPS*24);

    const size_t UNCOMPRESSED_SIZE = header.paramids.size()*8    // Didn't count lengths and offsets
                                   + header.timestamps.size()*8  // because because this arrays contains
                                   + header.values.size()*8;     // no information and should be compressed
                                                                 // to a few bytes

    struct Writer : ChunkWriter {
        ByteVector *out;
        Writer(ByteVector *out) : out(out) {}

        virtual aku_MemRange allocate() {
            aku_MemRange range = {
                out->data(),
                static_cast<uint32_t>(out->size())
            };
            return range;
        }

        //! Commit changes
        virtual aku_Status commit(size_t bytes_written) {
            out->resize(bytes_written);
            return AKU_SUCCESS;
        }
    };
    Writer writer(&out);

    aku_Timestamp tsbegin, tsend;
    uint32_t n;
    auto status = CompressionUtil::encode_chunk(&n, &tsbegin, &tsend, &writer, header);
    if (status != AKU_SUCCESS) {
        std::cout << "Encoding error" << std::endl;
        return 1;
    }

    // Compress using zlib

    // Ids copy (zlib need all input data to be aligned because it uses SSE2 internally)
    Bytef* pgz_ids = (Bytef*)aligned_alloc(64, header.paramids.size()*8);
    memcpy(pgz_ids, header.paramids.data(), header.paramids.size()*8);
    // Timestamps copy
    Bytef* pgz_ts = (Bytef*)aligned_alloc(64, header.timestamps.size()*8);
    memcpy(pgz_ts, header.timestamps.data(), header.timestamps.size()*8);
    // Values copy
    Bytef* pgz_val = (Bytef*)aligned_alloc(64, header.values.size()*8);
    memcpy(pgz_val, header.values.data(), header.values.size()*8);

    const auto gz_max_size = N_PARAMS*N_TIMESTAMPS*24;
    Bytef* pgzout = (Bytef*)aligned_alloc(64, gz_max_size);
    uLongf gzoutlen = gz_max_size;
    size_t total_gz_size = 0, id_gz_size = 0, ts_gz_size = 0, float_gz_size = 0;
    // compress param ids
    auto zstatus = compress(pgzout, &gzoutlen, pgz_ids, header.paramids.size()*8);
    if (zstatus != Z_OK) {
        std::cout << "GZip error" << std::endl;
        exit(zstatus);
    }
    total_gz_size += gzoutlen;
    id_gz_size = gzoutlen;
    gzoutlen = gz_max_size;
    // compress timestamps
    zstatus = compress(pgzout, &gzoutlen, pgz_ts, header.timestamps.size()*8);
    if (zstatus != Z_OK) {
        std::cout << "GZip error" << std::endl;
        exit(zstatus);
    }
    total_gz_size += gzoutlen;
    ts_gz_size = gzoutlen;
    gzoutlen = gz_max_size;
    // compress floats
    zstatus = compress(pgzout, &gzoutlen, pgz_val, header.values.size()*8);
    if (zstatus != Z_OK) {
        std::cout << "GZip error" << std::endl;
        exit(zstatus);
    }
    total_gz_size += gzoutlen;
    float_gz_size = gzoutlen;

    const float GZ_BPE = float(total_gz_size)/header.paramids.size();
    const float GZ_RATIO = float(UNCOMPRESSED_SIZE)/float(total_gz_size);


    const size_t COMPRESSED_SIZE = out.size();
    const float BYTES_PER_EL = float(COMPRESSED_SIZE)/header.paramids.size();
    const float COMPRESSION_RATIO = float(UNCOMPRESSED_SIZE)/COMPRESSED_SIZE;

    std::cout << "Uncompressed: " << UNCOMPRESSED_SIZE       << std::endl
              << "  compressed: " << COMPRESSED_SIZE         << std::endl
              << "    elements: " << header.paramids.size()  << std::endl
              << "  bytes/elem: " << BYTES_PER_EL            << std::endl
              << "       ratio: " << COMPRESSION_RATIO       << std::endl
    ;

    std::cout << "Gzip stats: " << std::endl
              << "bytes/elem: " << GZ_BPE << std::endl
              << "     ratio: " << GZ_RATIO << std::endl
              << "  id bytes: " << id_gz_size << std::endl
              << "  ts bytes: " << ts_gz_size << std::endl
              << " val bytes: " << float_gz_size << std::endl;


    // Try to decompress
    UncompressedChunk decomp;
    const unsigned char* pbegin = out.data();
    const unsigned char* pend = pbegin + out.size();
    CompressionUtil::decode_chunk(&decomp, pbegin, pend, header.timestamps.size());
    bool first_error = true;
    for (auto i = 0u; i < header.timestamps.size(); i++) {
        if (header.timestamps.at(i) != decomp.timestamps.at(i) && first_error) {
            std::cout << "Error, bad timestamp at " << i << std::endl;
            first_error = false;
        }
        if (header.paramids.at(i) != decomp.paramids.at(i) && first_error) {
            std::cout << "Error, bad paramid at " << i << std::endl;
            first_error = false;
        }
        double origvalue = header.values.at(i);
        double decvalue = decomp.values.at(i);
        if (origvalue != decvalue && first_error) {
            std::cout << "Error, bad value at " << i << std::endl;
            std::cout << "Expected: " << origvalue << std::endl;
            std::cout << "Actual:   " << decvalue << std::endl;
            first_error = false;
        }
    }

    if (argc == 2 && std::string(argv[1]) == "benchmark") {
        // Bench compression process
        const int NRUNS = 1000;
        PerfTimer tm;
        aku_Status tstatus;
        volatile uint32_t vn;
        ByteVector vec;
        for (int i = 0; i < NRUNS; i++) {
            vec.resize(N_PARAMS*N_TIMESTAMPS*24);
            Writer w(&vec);
            aku_Timestamp ts;
            uint32_t n;
            tstatus = CompressionUtil::encode_chunk(&n, &ts, &ts, &w, header);
            if (tstatus != AKU_SUCCESS) {
                std::cout << "Encoding error" << std::endl;
                return 1;
            }
            vn = n;
        }
        double elapsed = tm.elapsed();
        std::cout << "Elapsed (akumuli): " << elapsed << " " << vn << std::endl;

        tm.restart();
        for (int i = 0; i < NRUNS; i++) {
            uLongf offset = 0;
            // compress param ids
            auto zstatus = compress(pgzout, &gzoutlen, pgz_ids, header.paramids.size()*8);
            if (zstatus != Z_OK) {
                std::cout << "GZip error" << std::endl;
                exit(zstatus);
            }
            offset += gzoutlen;
            gzoutlen = gz_max_size - offset;
            // compress timestamps
            zstatus = compress(pgzout + offset, &gzoutlen, pgz_ts, header.timestamps.size()*8);
            if (zstatus != Z_OK) {
                std::cout << "GZip error" << std::endl;
                exit(zstatus);
            }
            offset += gzoutlen;
            gzoutlen = gz_max_size - offset;
            // compress floats
            zstatus = compress(pgzout + offset, &gzoutlen, pgz_val, header.values.size()*8);
            if (zstatus != Z_OK) {
                std::cout << "GZip error" << std::endl;
                exit(zstatus);
            }
        }
        elapsed = tm.elapsed();
        std::cout << "Elapsed (zlib): " << elapsed << " " << vn << std::endl;
    }
}<|MERGE_RESOLUTION|>--- conflicted
+++ resolved
@@ -26,13 +26,8 @@
     }
 
     double generate(aku_ParamId id) {
-<<<<<<< HEAD
-        values.at(id) += (float)rand()/(float)RAND_MAX;//distribution(generator);
-        return values.at(id);
-=======
         values.at(id) += distribution(generator);
         return (int)values.at(id);
->>>>>>> 5afead7b
     }
 
     void add_anomaly(aku_ParamId id, double value) {
