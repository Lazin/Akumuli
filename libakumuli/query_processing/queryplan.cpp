--- conflicted
+++ resolved
@@ -1306,11 +1306,7 @@
             // Scan query can only have one filter
             aku_Status s;
             std::vector<AggregateFilter> flt;
-<<<<<<< HEAD
-            std::tie(s, flt) = layout_aggregate_filters(req);
-=======
             std::tie(s, flt) = layout_aggregate_join_filters(req);
->>>>>>> 5154711e
             if (s != AKU_SUCCESS) {
                 return std::make_tuple(AKU_EBAD_ARG, std::move(result));
             }
