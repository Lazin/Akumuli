#include "tcp_server.h"
#include "utility.h"
#include <thread>
#include <atomic>
#include <boost/function.hpp>
#include <boost/exception/diagnostic_information.hpp>

namespace Akumuli {


//                       //
//     Telnet Session    //
//                       //

std::string make_unique_session_name() {
    static std::atomic<int> counter = {0};
    std::stringstream str;
    str << "tcp-session-" << counter.fetch_add(1);
    return str.str();
}

<<<<<<< HEAD
TcpSession::TcpSession(IOServiceT *io, std::shared_ptr<DbSession> spout, bool parallel)
    : parallel_(parallel)
    , io_(io)
    , socket_(*io)
    , strand_(*io)
    , spout_(spout)
    , parser_(spout)
    , logger_(make_unique_session_name())
{
    logger_.info() << "Session created";
    parser_.start();
}

TcpSession::~TcpSession() {
    logger_.info() << "Session destroyed";
}
=======
/** Server session that handles RESP messages.
 *  Must be created in the heap.
  */
template<class ProtocolT>
class TelnetSession : public ProtocolSession, public std::enable_shared_from_this<TelnetSession<ProtocolT>> {
    // TODO: Unique session ID
    enum {
        BUFFER_SIZE = ProtocolT::RDBUF_SIZE,  //< Buffer size
    };
    const bool                      parallel_;
    IOServiceT*                     io_;
    SocketT                         socket_;
    StrandT                         strand_;
    std::shared_ptr<DbSession>      spout_;
    ProtocolT                       parser_;
    Logger                          logger_;

public:
    typedef Byte* BufferT;

    TelnetSession(IOServiceT *io, std::shared_ptr<DbSession> spout, bool parallel)
        : parallel_(parallel)
        , io_(io)
        , socket_(*io)
        , strand_(*io)
        , spout_(spout)
        , parser_(spout)
        , logger_(make_unique_session_name(), 10)
    {
        logger_.info() << "Session created";
        parser_.start();
    }
>>>>>>> a5c81b20

    ~TelnetSession() {
        logger_.info() << "Session destroyed";
    }

    virtual SocketT& socket() {
        return socket_;
    }

    virtual void start() {
        BufferT buf;
        size_t buf_size;
        std::tie(buf, buf_size) = get_next_buffer();
        if (parallel_) {
            socket_.async_read_some(
                    boost::asio::buffer(buf, buf_size),
                    strand_.wrap(
                        boost::bind(&TelnetSession<ProtocolT>::handle_read,
                                    this->shared_from_this(),
                                    buf,
                                    boost::asio::placeholders::error,
                                    boost::asio::placeholders::bytes_transferred)));
        } else {
            // Strand is not used here
            socket_.async_read_some(
                    boost::asio::buffer(buf, buf_size),
                    boost::bind(&TelnetSession<ProtocolT>::handle_read,
                                this->shared_from_this(),
                                buf,
                                boost::asio::placeholders::error,
                                boost::asio::placeholders::bytes_transferred));
        }
    }

    virtual ErrorCallback get_error_cb() {
        logger_.info() << "Creating error handler for session";
        auto self = this->shared_from_this();
        auto weak = std::weak_ptr<TelnetSession>(self);
        auto fn = [weak](aku_Status status, u64) {
            auto session = weak.lock();
            if (session) {
                const char* msg = aku_error_message(status);
                session->logger_.trace() << msg;
                boost::asio::streambuf stream;
                std::ostream os(&stream);
                os << session->parser_.error_repr(ProtocolT::DB, msg);
                boost::asio::async_write(session->socket_,
                                         stream,
                                         boost::bind(&TelnetSession<ProtocolT>::handle_write_error,
                                                     session,
                                                     boost::asio::placeholders::error));
            }
        };
        return ErrorCallback(fn);
    }

private:
    /** Allocate new buffer.
      */
    std::tuple<BufferT, size_t> get_next_buffer() {
        Byte *buffer = parser_.get_next_buffer();
        return std::make_tuple(buffer, BUFFER_SIZE);
    }

    void handle_read(BufferT buffer,
                     boost::system::error_code error,
                     size_t nbytes)
    {
        if (error) {
            logger_.error() << error.message();
            parser_.close();
        } else {
            try {
                parser_.parse_next(buffer, static_cast<u32>(nbytes));
                start();
            } catch (StreamError const& stream_error) {
                // This error is related to client so we need to send it back
                logger_.error() << stream_error.what();
                boost::asio::streambuf stream;
                std::ostream os(&stream);
                os << parser_.error_repr(ProtocolT::PARSE, stream_error.what());
                boost::asio::async_write(socket_, stream,
                                         boost::bind(&TelnetSession::handle_write_error,
                                                     this->shared_from_this(),
                                                     boost::asio::placeholders::error)
                                         );
            } catch (DatabaseError const& dberr) {
                // Database error
                logger_.error() << boost::current_exception_diagnostic_information();
                boost::asio::streambuf stream;
                std::ostream os(&stream);
                os << parser_.error_repr(ProtocolT::DB, dberr.what());
                boost::asio::async_write(socket_, stream,
                                         boost::bind(&TelnetSession::handle_write_error,
                                                     this->shared_from_this(),
                                                     boost::asio::placeholders::error)
                                         );
            } catch (...) {
                // Unexpected error
                logger_.error() << boost::current_exception_diagnostic_information();
                boost::asio::streambuf stream;
                std::ostream os(&stream);
                os << parser_.error_repr(ProtocolT::ERR, boost::current_exception_diagnostic_information());
                boost::asio::async_write(socket_, stream,
                                         boost::bind(&TelnetSession::handle_write_error,
                                                     this->shared_from_this(),
                                                     boost::asio::placeholders::error)
                                         );
            }
        }
    }

    void handle_write_error(boost::system::error_code error) {
        if (!error) {
            logger_.info() << "Clean shutdown";
            boost::system::error_code shutdownerr;
            socket_.shutdown(SocketT::shutdown_both, shutdownerr);
            if (shutdownerr) {
                logger_.error() << "Shutdown error: " << shutdownerr.message();
            }
        } else {
            logger_.error() << "Error sending error message to client";
            logger_.error() << error.message();
            parser_.close();
        }
    }
};

typedef TelnetSession<RESPProtocolParser> RESPSession;
typedef TelnetSession<OpenTSDBProtocolParser> OpenTSDBSession;

//                           //
//     Protocol builders     //
//                           //

struct RESPSessionBuilder : ProtocolSessionBuilder {
    bool parallel_;

    RESPSessionBuilder(bool parallel=true)
        : parallel_(parallel)
    {
    }

    virtual std::shared_ptr<ProtocolSession> create(IOServiceT *io, std::shared_ptr<DbSession> session) {
        std::shared_ptr<ProtocolSession> result;
        result.reset(new RESPSession(io, session, parallel_));
        return result;
    }

    virtual std::string name() const {
        return "RESP";
    }
};


struct OpenTSDBSessionBuilder : ProtocolSessionBuilder {
    bool parallel_;

    OpenTSDBSessionBuilder(bool parallel=true)
        : parallel_(parallel)
    {
    }

    virtual std::shared_ptr<ProtocolSession> create(IOServiceT *io, std::shared_ptr<DbSession> session) {
        std::shared_ptr<ProtocolSession> result;
        result.reset(new OpenTSDBSession(io, session, parallel_));
        return result;
    }

    virtual std::string name() const {
        return "OpenTSDB";
    }
};

std::unique_ptr<ProtocolSessionBuilder> ProtocolSessionBuilder::create_resp_builder(bool parallel) {
    std::unique_ptr<ProtocolSessionBuilder> res;
    res.reset(new RESPSessionBuilder(parallel));
    return res;
}

std::unique_ptr<ProtocolSessionBuilder> ProtocolSessionBuilder::create_opentsdb_builder(bool parallel) {
    std::unique_ptr<ProtocolSessionBuilder> res;
    res.reset(new OpenTSDBSessionBuilder(parallel));
    return res;
}

//                      //
//     Tcp Acceptor     //
//                      //

TcpAcceptor::TcpAcceptor(// Server parameters
                        std::vector<IOServiceT *> io, int port,
                        // Storage & pipeline
                        std::shared_ptr<DbConnection> connection , bool parallel)
    : parallel_(parallel)
    , acceptor_(own_io_, EndpointT(boost::asio::ip::tcp::v4(), static_cast<u16>(port)))
    , protocol_(ProtocolSessionBuilder::create_resp_builder(true))
    , sessions_io_(io)
    , connection_(connection)
    , io_index_{0}
    , start_barrier_(2)
    , stop_barrier_(2)
    , logger_("tcp-acceptor", 10)
{
    logger_.info() << "Server created!";
    logger_.info() << "Port: " << port;

    // Blocking I/O services
    for (auto io: sessions_io_) {
        sessions_work_.emplace_back(*io);
    }
}

TcpAcceptor::TcpAcceptor(
        std::vector<IOServiceT*> io,
        int port,
        std::unique_ptr<ProtocolSessionBuilder> protocol,
        std::shared_ptr<DbConnection> connection,
        bool parallel)
    : parallel_(parallel)
    , acceptor_(own_io_, EndpointT(boost::asio::ip::tcp::v4(), static_cast<u16>(port)))
    , protocol_(std::move(protocol))
    , sessions_io_(io)
    , connection_(connection)
    , io_index_{0}
    , start_barrier_(2)
    , stop_barrier_(2)
    , logger_("tcp-acceptor")
{
    logger_.info() << "Server created!";
    logger_.info() << "Port: " << port;

    // Blocking I/O services
    for (auto io: sessions_io_) {
        sessions_work_.emplace_back(*io);
    }
}

TcpAcceptor::~TcpAcceptor() {
    logger_.info() << "TCP acceptor destroyed";
}

void TcpAcceptor::start() {
    WorkT work(own_io_);

    // Run detached thread for accepts
    auto self = shared_from_this();
    std::thread accept_thread([self]() {
#ifdef __gnu_linux__
        // Name the thread
        std::string thread_name = "TCP-accept-" + self->protocol_->name();
        auto thread = pthread_self();
        pthread_setname_np(thread, thread_name.c_str());
#endif
        self->logger_.info() << "Starting acceptor worker thread";
        self->start_barrier_.wait();
        self->logger_.info() << "Acceptor worker thread have started";

        try {
            self->own_io_.run();
        } catch (...) {
            self->logger_.error() << "Error in acceptor worker thread: " << boost::current_exception_diagnostic_information();
            throw;
        }

        self->logger_.info() << "Stopping acceptor worker thread";
        self->stop_barrier_.wait();
        self->logger_.info() << "Acceptor worker thread have stopped";
    });
    accept_thread.detach();

    start_barrier_.wait();

    logger_.info() << "Start listening";
    _start();
}

void TcpAcceptor::_run_one() {
    own_io_.run_one();
}

void TcpAcceptor::_start() {
    std::shared_ptr<ProtocolSession> session;
    auto con = connection_.lock();
    if (con) {
        std::shared_ptr<DbSession> spout = con->create_session();
        IOServiceT* io = sessions_io_.at(static_cast<size_t>(io_index_++) % sessions_io_.size());
        session = protocol_->create(io, spout);
    } else {
        logger_.error() << "Database was already closed";
    }
    // attach session to spout
    // run session
    acceptor_.async_accept(
                session->socket(),
                boost::bind(&TcpAcceptor::handle_accept,
                            shared_from_this(),
                            session,
                            boost::asio::placeholders::error)
                );
}

void TcpAcceptor::stop() {
    logger_.info() << "Stopping acceptor";
    acceptor_.cancel();
    own_io_.stop();
    sessions_work_.clear();
    logger_.info() << "Trying to stop acceptor";
    stop_barrier_.wait();
    logger_.info() << "Acceptor successfully stopped";
}

void TcpAcceptor::_stop() {
    logger_.info() << "Stopping acceptor (test runner)";
    acceptor_.close();
    own_io_.stop();
    sessions_work_.clear();
}

std::string TcpAcceptor::name() const {
    return protocol_->name();
}

void TcpAcceptor::handle_accept(std::shared_ptr<ProtocolSession> session, boost::system::error_code err) {
    if (AKU_LIKELY(!err)) {
        session->start();
        _start();
    } else {
        logger_.error() << "Acceptor error " << err.message();
    }
}

//                    //
//     Tcp Server     //
//                    //

TcpServer::TcpServer(std::shared_ptr<DbConnection> connection, int concurrency, int port, TcpServer::Mode mode)
    : connection_(connection)
    , barrier(static_cast<u32>(concurrency) + 1)
    , stopped{0}
    , logger_("tcp-server")
{
    logger_.info() << "TCP server created, concurrency: " << concurrency;
    if (mode == Mode::EVENT_LOOP_PER_THREAD) {
        for(int i = 0; i < concurrency; i++) {
            IOPtr ptr = IOPtr(new IOServiceT(1));
            iovec.push_back(ptr.get());
            ios_.push_back(std::move(ptr));
        }
    } else {
        IOPtr ptr = IOPtr(new IOServiceT(static_cast<size_t>(concurrency)));
        iovec.push_back(ptr.get());
        ios_.push_back(std::move(ptr));
    }
    bool parallel = mode == Mode::SHARED_EVENT_LOOP;
    auto con = connection_.lock();
    if (con) {
        auto serv = std::make_shared<TcpAcceptor>(iovec, port, con, parallel);
        serv->start();
        acceptors_.push_back(serv);
    } else {
        logger_.error() << "Can't start TCP server, database closed";
        std::runtime_error err("DB connection closed");
        BOOST_THROW_EXCEPTION(err);
    }
}

TcpServer::TcpServer(std::shared_ptr<DbConnection> connection,
                     int concurrency,
                     std::map<int, std::unique_ptr<ProtocolSessionBuilder> > protocol_map,
                     TcpServer::Mode mode)
    : connection_(connection)
    , barrier(static_cast<u32>(concurrency) + 1)
    , stopped{0}
    , logger_("tcp-server", 32)
{
    logger_.info() << "TCP server created, concurrency: " << concurrency;
    if (mode == Mode::EVENT_LOOP_PER_THREAD) {
        for(int i = 0; i < concurrency; i++) {
            IOPtr ptr = IOPtr(new IOServiceT(1));
            iovec.push_back(ptr.get());
            ios_.push_back(std::move(ptr));
        }
    } else {
        IOPtr ptr = IOPtr(new IOServiceT(static_cast<size_t>(concurrency)));
        iovec.push_back(ptr.get());
        ios_.push_back(std::move(ptr));
    }
    bool parallel = mode == Mode::SHARED_EVENT_LOOP;
    auto con = connection_.lock();
    for (auto& kv: protocol_map) {
        int port = kv.first;
        auto protocol = std::move(kv.second);
        logger_.info() << "Create acceptor for " << protocol->name() << ", port: " << port;
        if (con) {
            auto serv = std::make_shared<TcpAcceptor>(iovec, port, std::move(protocol), con, parallel);
            serv->start();
            acceptors_.push_back(serv);
        } else {
            logger_.error() << "Can't start TCP server, database closed";
            std::runtime_error err("DB connection closed");
            BOOST_THROW_EXCEPTION(err);
        }
    }
}

TcpServer::~TcpServer() {
    logger_.info() << "TCP server destroyed";
}

void TcpServer::start(SignalHandler* sig, int id) {

    auto self = shared_from_this();
    sig->add_handler(boost::bind(&TcpServer::stop, self), id);

    auto iorun = [self](IOServiceT& io, int cnt) {
        auto fn = [self, &io, cnt]() {
#ifdef __gnu_linux__
            // Name the thread
            auto thread = pthread_self();
            pthread_setname_np(thread, "TCP-worker");
#endif
            Logger logger("tcp-server-worker");
            try {
                logger.info() << "Event loop " << cnt << " started";
                io.run();
                logger.info() << "Event loop " << cnt << " stopped";
                self->barrier.wait();
            } catch (RESPError const& e) {
                logger.error() << e.what();
                throw;
            } catch (...) {
                logger.error() << "Error in event loop " << cnt << ": " << boost::current_exception_diagnostic_information();
                throw;
            }
            logger.info() << "Worker thread " << cnt << " stopped";
        };
        return fn;
    };

    int cnt = 0;
    for (auto io: iovec) {
        std::thread iothread(iorun(*io, cnt++));
        iothread.detach();
    }
}

void TcpServer::stop() {
    if (stopped++ == 0) {
        for (auto serv: acceptors_) {
            serv->stop();
            logger_.info() << "TcpServer " << serv->name() << " stopped";
        }

        for(auto& svc: ios_) {
            svc->stop();
            logger_.info() << "I/O service stopped";
        }

        barrier.wait();
        logger_.info() << "I/O threads stopped";
    }
}

static Logger s_logger_("tcp-server", 32);

struct TcpServerBuilder {

    TcpServerBuilder() {
        ServerFactory::instance().register_type("TCP", *this);
    }

    std::shared_ptr<Server> operator () (std::shared_ptr<DbConnection> con,
                                         std::shared_ptr<ReadOperationBuilder>,
                                         const ServerSettings& settings) {
        auto nworkers = settings.nworkers;
        auto ncpus = std::thread::hardware_concurrency();
        if (ncpus <= 4) {
            nworkers = 1;
        } else if (ncpus <= 8) {
            nworkers = static_cast<int>(ncpus - 2);
        } else {
            nworkers = static_cast<int>(ncpus - 4);
        }
        std::map<int, std::unique_ptr<ProtocolSessionBuilder>> protocol_map;
        for (const auto& protocol: settings.protocols) {
            std::unique_ptr<ProtocolSessionBuilder> inst;
            if (protocol.name == "RESP") {
                inst = ProtocolSessionBuilder::create_resp_builder(true);
            } else if (protocol.name == "OpenTSDB") {
                inst = ProtocolSessionBuilder::create_opentsdb_builder(true);
            } else {
                s_logger_.error() << "Unknown protocol " << protocol.name;
            }
            protocol_map[protocol.port] = std::move(inst);
        }
        return std::make_shared<TcpServer>(con, nworkers, std::move(protocol_map));
    }
};

static TcpServerBuilder reg_type;

}
<|MERGE_RESOLUTION|>--- conflicted
+++ resolved
@@ -19,24 +19,6 @@
     return str.str();
 }
 
-<<<<<<< HEAD
-TcpSession::TcpSession(IOServiceT *io, std::shared_ptr<DbSession> spout, bool parallel)
-    : parallel_(parallel)
-    , io_(io)
-    , socket_(*io)
-    , strand_(*io)
-    , spout_(spout)
-    , parser_(spout)
-    , logger_(make_unique_session_name())
-{
-    logger_.info() << "Session created";
-    parser_.start();
-}
-
-TcpSession::~TcpSession() {
-    logger_.info() << "Session destroyed";
-}
-=======
 /** Server session that handles RESP messages.
  *  Must be created in the heap.
   */
@@ -64,12 +46,11 @@
         , strand_(*io)
         , spout_(spout)
         , parser_(spout)
-        , logger_(make_unique_session_name(), 10)
+    , logger_(make_unique_session_name())
     {
         logger_.info() << "Session created";
         parser_.start();
     }
->>>>>>> a5c81b20
 
     ~TelnetSession() {
         logger_.info() << "Session destroyed";
